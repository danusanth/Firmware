--- conflicted
+++ resolved
@@ -56,17 +56,10 @@
 
 __EXPORT int param_main(int argc, char *argv[]);
 
-<<<<<<< HEAD
-static void	do_save(void);
-static void	do_load(void);
-static void	do_import(void);
-static void	do_show(const char* search_string);
-=======
 static void	do_save(const char* param_file_name);
 static void	do_load(const char* param_file_name);
 static void	do_import(const char* param_file_name);
-static void	do_show(void);
->>>>>>> 8bfceef8
+static void	do_show(const char* search_string);
 static void	do_show_print(void *arg, param_t param);
 
 int
@@ -106,19 +99,12 @@
 			warnx("selected parameter file %s", param_get_default_file());
 		}
 
-<<<<<<< HEAD
 		if (!strcmp(argv[1], "show"))
 			if (argc >= 3) {
 				do_show(argv[2]);
 			} else {
 				do_show(NULL);
 			}
-=======
-		if (!strcmp(argv[1], "show")) {
-			do_show();
-		}
-			
->>>>>>> 8bfceef8
 	}
 	
 	errx(1, "expected a command, try 'load', 'import', 'show', 'select' or 'save'");

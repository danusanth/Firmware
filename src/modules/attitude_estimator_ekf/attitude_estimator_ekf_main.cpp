/****************************************************************************
 *
 *   Copyright (c) 2012-2014 PX4 Development Team. All rights reserved.
 *
 * Redistribution and use in source and binary forms, with or without
 * modification, are permitted provided that the following conditions
 * are met:
 *
 * 1. Redistributions of source code must retain the above copyright
 *    notice, this list of conditions and the following disclaimer.
 * 2. Redistributions in binary form must reproduce the above copyright
 *    notice, this list of conditions and the following disclaimer in
 *    the documentation and/or other materials provided with the
 *    distribution.
 * 3. Neither the name PX4 nor the names of its contributors may be
 *    used to endorse or promote products derived from this software
 *    without specific prior written permission.
 *
 * THIS SOFTWARE IS PROVIDED BY THE COPYRIGHT HOLDERS AND CONTRIBUTORS
 * "AS IS" AND ANY EXPRESS OR IMPLIED WARRANTIES, INCLUDING, BUT NOT
 * LIMITED TO, THE IMPLIED WARRANTIES OF MERCHANTABILITY AND FITNESS
 * FOR A PARTICULAR PURPOSE ARE DISCLAIMED. IN NO EVENT SHALL THE
 * COPYRIGHT OWNER OR CONTRIBUTORS BE LIABLE FOR ANY DIRECT, INDIRECT,
 * INCIDENTAL, SPECIAL, EXEMPLARY, OR CONSEQUENTIAL DAMAGES (INCLUDING,
 * BUT NOT LIMITED TO, PROCUREMENT OF SUBSTITUTE GOODS OR SERVICES; LOSS
 * OF USE, DATA, OR PROFITS; OR BUSINESS INTERRUPTION) HOWEVER CAUSED
 * AND ON ANY THEORY OF LIABILITY, WHETHER IN CONTRACT, STRICT
 * LIABILITY, OR TORT (INCLUDING NEGLIGENCE OR OTHERWISE) ARISING IN
 * ANY WAY OUT OF THE USE OF THIS SOFTWARE, EVEN IF ADVISED OF THE
 * POSSIBILITY OF SUCH DAMAGE.
 *
 ****************************************************************************/

/*
 * @file attitude_estimator_ekf_main.cpp
 *
 * Extended Kalman Filter for Attitude Estimation.
 *
 * @author Tobias Naegeli <naegelit@student.ethz.ch>
 * @author Lorenz Meier <lm@inf.ethz.ch>
 * @author Thomas Gubler <thomasgubler@gmail.com>
 */

#include <nuttx/config.h>
#include <unistd.h>
#include <stdlib.h>
#include <stdio.h>
#include <stdbool.h>
#include <poll.h>
#include <fcntl.h>
#include <float.h>
#include <nuttx/sched.h>
#include <sys/prctl.h>
#include <termios.h>
#include <errno.h>
#include <limits.h>
#include <math.h>
#include <uORB/uORB.h>
#include <uORB/topics/debug_key_value.h>
#include <uORB/topics/sensor_combined.h>
#include <uORB/topics/vehicle_attitude.h>
#include <uORB/topics/vehicle_control_mode.h>
#include <uORB/topics/vehicle_gps_position.h>
#include <uORB/topics/vehicle_global_position.h>
#include <uORB/topics/parameter_update.h>
#include <uORB/topics/vision_position_estimate.h>
#include <drivers/drv_hrt.h>

#include <lib/mathlib/mathlib.h>
#include <lib/geo/geo.h>

#include <systemlib/systemlib.h>
#include <systemlib/perf_counter.h>
#include <systemlib/err.h>

#ifdef __cplusplus
extern "C" {
#endif
#include "codegen/AttitudeEKF.h"
#include "attitude_estimator_ekf_params.h"
#ifdef __cplusplus
}
#endif

extern "C" __EXPORT int attitude_estimator_ekf_main(int argc, char *argv[]);

static bool thread_should_exit = false;		/**< Deamon exit flag */
static bool thread_running = false;		/**< Deamon status flag */
static int attitude_estimator_ekf_task;				/**< Handle of deamon task / thread */

/**
 * Mainloop of attitude_estimator_ekf.
 */
int attitude_estimator_ekf_thread_main(int argc, char *argv[]);

/**
 * Print the correct usage.
 */
static void usage(const char *reason);

static void
usage(const char *reason)
{
	if (reason)
		fprintf(stderr, "%s\n", reason);

	fprintf(stderr, "usage: attitude_estimator_ekf {start|stop|status} [-p <additional params>]\n\n");
	exit(1);
}

/**
 * The attitude_estimator_ekf app only briefly exists to start
 * the background job. The stack size assigned in the
 * Makefile does only apply to this management task.
 *
 * The actual stack size should be set in the call
 * to task_spawn_cmd().
 */
int attitude_estimator_ekf_main(int argc, char *argv[])
{
	if (argc < 1)
		usage("missing command");

	if (!strcmp(argv[1], "start")) {

		if (thread_running) {
			printf("attitude_estimator_ekf already running\n");
			/* this is not an error */
			exit(0);
		}

		thread_should_exit = false;
		attitude_estimator_ekf_task = task_spawn_cmd("attitude_estimator_ekf",
					      SCHED_DEFAULT,
					      SCHED_PRIORITY_MAX - 5,
					      7700,
					      attitude_estimator_ekf_thread_main,
					      (argv) ? (char * const *)&argv[2] : (char * const *)NULL);
		exit(0);
	}

	if (!strcmp(argv[1], "stop")) {
		thread_should_exit = true;
		exit(0);
	}

	if (!strcmp(argv[1], "status")) {
		if (thread_running) {
			warnx("running");
			exit(0);

		} else {
			warnx("not started");
			exit(1);
		}

		exit(0);
	}

	usage("unrecognized command");
	exit(1);
}

/*
 * [Rot_matrix,x_aposteriori,P_aposteriori] = attitudeKalmanfilter(dt,z_k,x_aposteriori_k,P_aposteriori_k,knownConst)
 */

/*
 * EKF Attitude Estimator main function.
 *
 * Estimates the attitude recursively once started.
 *
 * @param argc number of commandline arguments (plus command name)
 * @param argv strings containing the arguments
 */
int attitude_estimator_ekf_thread_main(int argc, char *argv[])
{

const unsigned int loop_interval_alarm = 6500;	// loop interval in microseconds

	float dt = 0.005f;
/* state vector x has the following entries [ax,ay,az||mx,my,mz||wox,woy,woz||wx,wy,wz]' */
	float z_k[9] = {0.0f, 0.0f, 0.0f, 0.0f, 0.0f, 9.81f, 0.2f, -0.2f, 0.2f};					/**< Measurement vector */
	float x_aposteriori_k[12];		/**< states */
	float P_aposteriori_k[144] = {100.f, 0,   0,   0,   0,   0,   0,   0,   0,   0,   0,   0,
				     0, 100.f,   0,   0,   0,   0,   0,   0,   0,   0,   0,   0,
				     0,   0, 100.f,   0,   0,   0,   0,   0,   0,   0,   0,   0,
				     0,   0,   0, 100.f,   0,   0,   0,   0,   0,   0,   0,   0,
				     0,   0,   0,   0,  100.f,  0,   0,   0,   0,   0,   0,   0,
				     0,   0,   0,   0,   0, 100.f,   0,   0,   0,   0,   0,   0,
				     0,   0,   0,   0,   0,   0, 100.f,   0,   0,   0,   0,   0,
				     0,   0,   0,   0,   0,   0,   0, 100.f,   0,   0,   0,   0,
				     0,   0,   0,   0,   0,   0,   0,   0, 100.f,   0,   0,   0,
				     0,   0,   0,   0,   0,   0,   0,   0,  0.0f, 100.0f,   0,   0,
				     0,   0,   0,   0,   0,   0,   0,   0,  0.0f,   0,   100.0f,   0,
				     0,   0,   0,   0,   0,   0,   0,   0,  0.0f,   0,   0,   100.0f,
				    }; /**< init: diagonal matrix with big values */

	float x_aposteriori[12];
	float P_aposteriori[144];

	/* output euler angles */
	float euler[3] = {0.0f, 0.0f, 0.0f};

	float Rot_matrix[9] = {1.f,  0,  0,
			      0,  1.f,  0,
			      0,  0,  1.f
			     };		/**< init: identity matrix */

	float debugOutput[4] = { 0.0f };
	int overloadcounter = 19;

	/* Initialize filter */
	AttitudeEKF_initialize();

	/* store start time to guard against too slow update rates */
	uint64_t last_run = hrt_absolute_time();

	struct sensor_combined_s raw;
	memset(&raw, 0, sizeof(raw));
	struct vehicle_gps_position_s gps;
	memset(&gps, 0, sizeof(gps));
	gps.eph = 100000;
	gps.epv = 100000;
	struct vehicle_global_position_s global_pos;
	memset(&global_pos, 0, sizeof(global_pos));
	struct vehicle_attitude_s att;
	memset(&att, 0, sizeof(att));
	struct vehicle_control_mode_s control_mode;
	memset(&control_mode, 0, sizeof(control_mode));

	uint64_t last_data = 0;
	uint64_t last_measurement = 0;
	uint64_t last_vel_t = 0;

	/* current velocity */
	math::Vector<3> vel;
	vel.zero();
	/* previous velocity */
	math::Vector<3> vel_prev;
	vel_prev.zero();
	/* actual acceleration (by GPS velocity) in body frame */
	math::Vector<3> acc;
	acc.zero();
	/* rotation matrix */
	math::Matrix<3, 3> R;
	R.identity();

	/* subscribe to raw data */
	int sub_raw = orb_subscribe(ORB_ID(sensor_combined));
	/* rate-limit raw data updates to 333 Hz (sensors app publishes at 200, so this is just paranoid) */
	orb_set_interval(sub_raw, 3);

	/* subscribe to GPS */
	int sub_gps = orb_subscribe(ORB_ID(vehicle_gps_position));

	/* subscribe to GPS */
	int sub_global_pos = orb_subscribe(ORB_ID(vehicle_global_position));

	/* subscribe to param changes */
	int sub_params = orb_subscribe(ORB_ID(parameter_update));

	/* subscribe to control mode */
	int sub_control_mode = orb_subscribe(ORB_ID(vehicle_control_mode));

	/* subscribe to vision estimate */
	int vision_sub = orb_subscribe(ORB_ID(vision_position_estimate));

	/* advertise attitude */
	orb_advert_t pub_att = orb_advertise(ORB_ID(vehicle_attitude), &att);

	int loopcounter = 0;

	thread_running = true;

	/* keep track of sensor updates */
	uint64_t sensor_last_timestamp[3] = {0, 0, 0};

	struct attitude_estimator_ekf_params ekf_params;
	memset(&ekf_params, 0, sizeof(ekf_params));

	struct attitude_estimator_ekf_param_handles ekf_param_handles = { 0 };

	/* initialize parameter handles */
	parameters_init(&ekf_param_handles);

	bool initialized = false;

	float gyro_offsets[3] = { 0.0f, 0.0f, 0.0f };

	/* magnetic declination, in radians */
	float mag_decl = 0.0f;

	/* rotation matrix for magnetic declination */
	math::Matrix<3, 3> R_decl;
	R_decl.identity();

	struct vision_position_estimate vision {};

	/* register the perf counter */
	perf_counter_t ekf_loop_perf = perf_alloc(PC_ELAPSED, "attitude_estimator_ekf");

	/* Main loop*/
	while (!thread_should_exit) {

		struct pollfd fds[2];
		fds[0].fd = sub_raw;
		fds[0].events = POLLIN;
		fds[1].fd = sub_params;
		fds[1].events = POLLIN;
		int ret = poll(fds, 2, 1000);

		if (ret < 0) {
			/* XXX this is seriously bad - should be an emergency */
		} else if (ret == 0) {
			/* check if we're in HIL - not getting sensor data is fine then */
			orb_copy(ORB_ID(vehicle_control_mode), sub_control_mode, &control_mode);

			if (!control_mode.flag_system_hil_enabled) {
				warnx("WARNING: Not getting sensors - sensor app running?");
			}

		} else {

			/* only update parameters if they changed */
			if (fds[1].revents & POLLIN) {
				/* read from param to clear updated flag */
				struct parameter_update_s update;
				orb_copy(ORB_ID(parameter_update), sub_params, &update);

				/* update parameters */
				parameters_update(&ekf_param_handles, &ekf_params);
			}

			/* only run filter if sensor values changed */
			if (fds[0].revents & POLLIN) {

				/* get latest measurements */
				orb_copy(ORB_ID(sensor_combined), sub_raw, &raw);

				bool gps_updated;
				orb_check(sub_gps, &gps_updated);
				if (gps_updated) {
					orb_copy(ORB_ID(vehicle_gps_position), sub_gps, &gps);

					if (gps.eph < 20.0f && hrt_elapsed_time(&gps.timestamp_position) < 1000000) {
						mag_decl = math::radians(get_mag_declination(gps.lat / 1e7f, gps.lon / 1e7f));

						/* update mag declination rotation matrix */
						R_decl.from_euler(0.0f, 0.0f, mag_decl);
					}
				}

				bool global_pos_updated;
				orb_check(sub_global_pos, &global_pos_updated);
				if (global_pos_updated) {
					orb_copy(ORB_ID(vehicle_global_position), sub_global_pos, &global_pos);
				}

				if (!initialized) {
					// XXX disabling init for now
					initialized = true;

					// gyro_offsets[0] += raw.gyro_rad_s[0];
					// gyro_offsets[1] += raw.gyro_rad_s[1];
					// gyro_offsets[2] += raw.gyro_rad_s[2];
					// offset_count++;

					// if (hrt_absolute_time() - start_time > 3000000LL) {
					// 	initialized = true;
					// 	gyro_offsets[0] /= offset_count;
					// 	gyro_offsets[1] /= offset_count;
					// 	gyro_offsets[2] /= offset_count;
					// }

				} else {

					perf_begin(ekf_loop_perf);

					/* Calculate data time difference in seconds */
					dt = (raw.timestamp - last_measurement) / 1000000.0f;
					last_measurement = raw.timestamp;
					uint8_t update_vect[3] = {0, 0, 0};

					/* Fill in gyro measurements */
					if (sensor_last_timestamp[0] != raw.timestamp) {
						update_vect[0] = 1;
						// sensor_update_hz[0] = 1e6f / (raw.timestamp - sensor_last_timestamp[0]);
						sensor_last_timestamp[0] = raw.timestamp;
					}

					z_k[0] =  raw.gyro_rad_s[0] - gyro_offsets[0];
					z_k[1] =  raw.gyro_rad_s[1] - gyro_offsets[1];
					z_k[2] =  raw.gyro_rad_s[2] - gyro_offsets[2];

					/* update accelerometer measurements */
					if (sensor_last_timestamp[1] != raw.accelerometer_timestamp) {
						update_vect[1] = 1;
						// sensor_update_hz[1] = 1e6f / (raw.timestamp - sensor_last_timestamp[1]);
						sensor_last_timestamp[1] = raw.accelerometer_timestamp;
					}

					hrt_abstime vel_t = 0;
					bool vel_valid = false;
					if (ekf_params.acc_comp == 1 && gps.fix_type >= 3 && gps.eph < 10.0f && gps.vel_ned_valid && hrt_absolute_time() < gps.timestamp_velocity + 500000) {
						vel_valid = true;
						if (gps_updated) {
							vel_t = gps.timestamp_velocity;
							vel(0) = gps.vel_n_m_s;
							vel(1) = gps.vel_e_m_s;
							vel(2) = gps.vel_d_m_s;
						}

					} else if (ekf_params.acc_comp == 2 && gps.eph < 5.0f && global_pos.timestamp != 0 && hrt_absolute_time() < global_pos.timestamp + 20000) {
						vel_valid = true;
						if (global_pos_updated) {
							vel_t = global_pos.timestamp;
							vel(0) = global_pos.vel_n;
							vel(1) = global_pos.vel_e;
							vel(2) = global_pos.vel_d;
						}
					}

					if (vel_valid) {
						/* velocity is valid */
						if (vel_t != 0) {
							/* velocity updated */
							if (last_vel_t != 0 && vel_t != last_vel_t) {
								float vel_dt = (vel_t - last_vel_t) / 1000000.0f;
								/* calculate acceleration in body frame */
								acc = R.transposed() * ((vel - vel_prev) / vel_dt);
							}
							last_vel_t = vel_t;
							vel_prev = vel;
						}

					} else {
						/* velocity is valid, reset acceleration */
						acc.zero();
						vel_prev.zero();
						last_vel_t = 0;
					}

					z_k[3] = raw.accelerometer_m_s2[0] - acc(0);
					z_k[4] = raw.accelerometer_m_s2[1] - acc(1);
					z_k[5] = raw.accelerometer_m_s2[2] - acc(2);

					/* update magnetometer measurements */
					if (sensor_last_timestamp[2] != raw.magnetometer_timestamp) {
						update_vect[2] = 1;
						// sensor_update_hz[2] = 1e6f / (raw.timestamp - sensor_last_timestamp[2]);
						sensor_last_timestamp[2] = raw.magnetometer_timestamp;
					}

					bool vision_updated = false;
					orb_check(vision_sub, &vision_updated);

					if (vision_updated) {
						orb_copy(ORB_ID(vision_position_estimate), vision_sub, &vision);
					}

					if (vision.timestamp_boot > 0 && (hrt_elapsed_time(&vision.timestamp_boot) < 500000)) {

						math::Quaternion q(vision.q);
						math::Matrix<3, 3> Rvis = q.to_dcm();

						math::Vector<3> v(1.0f, 0.0f, 0.4f);

						math::Vector<3> vn = Rvis * v;

						z_k[6] = vn(0);
						z_k[7] = vn(1);
						z_k[8] = vn(2);
					} else {
						z_k[6] = raw.magnetometer_ga[0];
						z_k[7] = raw.magnetometer_ga[1];
						z_k[8] = raw.magnetometer_ga[2];
					}

					uint64_t now = hrt_absolute_time();
					unsigned int time_elapsed = now - last_run;
					last_run = now;

					if (time_elapsed > loop_interval_alarm) {
						//TODO: add warning, cpu overload here
						// if (overloadcounter == 20) {
						// 	printf("CPU OVERLOAD DETECTED IN ATTITUDE ESTIMATOR EKF (%lu > %lu)\n", time_elapsed, loop_interval_alarm);
						// 	overloadcounter = 0;
						// }

						overloadcounter++;
					}

					static bool const_initialized = false;

					/* initialize with good values once we have a reasonable dt estimate */
					if (!const_initialized && dt < 0.05f && dt > 0.001f) {
						dt = 0.005f;
						parameters_update(&ekf_param_handles, &ekf_params);

						/* update mag declination rotation matrix */
						if (gps.eph < 20.0f && hrt_elapsed_time(&gps.timestamp_position) < 1000000) {
							mag_decl = math::radians(get_mag_declination(gps.lat / 1e7f, gps.lon / 1e7f));

						} else {
							mag_decl = ekf_params.mag_decl;
						}

						/* update mag declination rotation matrix */
						R_decl.from_euler(0.0f, 0.0f, mag_decl);

						x_aposteriori_k[0] = z_k[0];
						x_aposteriori_k[1] = z_k[1];
						x_aposteriori_k[2] = z_k[2];
						x_aposteriori_k[3] = 0.0f;
						x_aposteriori_k[4] = 0.0f;
						x_aposteriori_k[5] = 0.0f;
						x_aposteriori_k[6] = z_k[3];
						x_aposteriori_k[7] = z_k[4];
						x_aposteriori_k[8] = z_k[5];
						x_aposteriori_k[9] = z_k[6];
						x_aposteriori_k[10] = z_k[7];
						x_aposteriori_k[11] = z_k[8];

						const_initialized = true;
					}

					/* do not execute the filter if not initialized */
					if (!const_initialized) {
						continue;
					}

					/* Call the estimator */
					AttitudeEKF(false, // approx_prediction
							(unsigned char)ekf_params.use_moment_inertia,
							update_vect,
							dt,
							z_k,
							ekf_params.q[0], // q_rotSpeed,
							ekf_params.q[1], // q_rotAcc
							ekf_params.q[2], // q_acc
							ekf_params.q[3], // q_mag
							ekf_params.r[0], // r_gyro
							ekf_params.r[1], // r_accel
							ekf_params.r[2], // r_mag
							ekf_params.moment_inertia_J,
							x_aposteriori,
							P_aposteriori,
							Rot_matrix,
							euler,
							debugOutput);

					/* swap values for next iteration, check for fatal inputs */
					if (isfinite(euler[0]) && isfinite(euler[1]) && isfinite(euler[2])) {
						memcpy(P_aposteriori_k, P_aposteriori, sizeof(P_aposteriori_k));
						memcpy(x_aposteriori_k, x_aposteriori, sizeof(x_aposteriori_k));

					} else {
						/* due to inputs or numerical failure the output is invalid, skip it */
						continue;
					}

					if (last_data > 0 && raw.timestamp - last_data > 30000)
						printf("[attitude estimator ekf] sensor data missed! (%llu)\n", raw.timestamp - last_data);

					last_data = raw.timestamp;

					/* send out */
					att.timestamp = raw.timestamp;

					att.roll = euler[0];
					att.pitch = euler[1];
					att.yaw = euler[2] + mag_decl;

					att.rollspeed = x_aposteriori[0];
					att.pitchspeed = x_aposteriori[1];
					att.yawspeed = x_aposteriori[2];
					att.rollacc = x_aposteriori[3];
					att.pitchacc = x_aposteriori[4];
					att.yawacc = x_aposteriori[5];

					att.g_comp[0] = raw.accelerometer_m_s2[0] - acc(0);
					att.g_comp[1] = raw.accelerometer_m_s2[1] - acc(1);
					att.g_comp[2] = raw.accelerometer_m_s2[2] - acc(2);

					/* copy offsets */
					memcpy(&att.rate_offsets, &(x_aposteriori[3]), sizeof(att.rate_offsets));

					/* magnetic declination */

					math::Matrix<3, 3> R_body = (&Rot_matrix[0]);
					R = R_decl * R_body;

					/* copy rotation matrix */
					memcpy(&att.R[0], &R.data[0][0], sizeof(att.R));
					att.R_valid = true;

<<<<<<< HEAD
					// compute secondary attitude
					math::Matrix<3, 3> R_adapted;		//modified rotation matrix
					R_adapted = R;

					//move z to x
					R_adapted(0, 0) = R(0, 2);
					R_adapted(1, 0) = R(1, 2);
					R_adapted(2, 0) = R(2, 2);
					//move x to z
					R_adapted(0, 2) = R(0, 0);
					R_adapted(1, 2) = R(1, 0);
					R_adapted(2, 2) = R(2, 0);

					//change direction of pitch (convert to right handed system)
					R_adapted(0, 0) = -R_adapted(0, 0);
					R_adapted(1, 0) = -R_adapted(1, 0);
					R_adapted(2, 0) = -R_adapted(2, 0);
					math::Vector<3> euler_angles_sec;		//adapted euler angles for fixed wing operation
					euler_angles_sec = R_adapted.to_euler();

					att.roll_sec    = euler_angles_sec(0);
					att.pitch_sec   = euler_angles_sec(1);
					att.yaw_sec     = euler_angles_sec(2);

					memcpy(&att.R_sec[0], &R_adapted.data[0][0], sizeof(att.R_sec));

					att.rollspeed_sec  = -x_aposteriori[2];
					att.pitchspeed_sec = x_aposteriori[1];
					att.yawspeed_sec   = x_aposteriori[0];
					att.rollacc_sec    = -x_aposteriori[5];
					att.pitchacc_sec   = x_aposteriori[4];
					att.yawacc_sec     = x_aposteriori[3];

					att.g_comp_sec[0] = -raw.accelerometer_m_s2[2] - (-acc(2));
					att.g_comp_sec[1] = raw.accelerometer_m_s2[1] - acc(1);
					att.g_comp_sec[2] = raw.accelerometer_m_s2[0] - acc(0);


=======
>>>>>>> e8e4a3b5
					if (isfinite(att.roll) && isfinite(att.pitch) && isfinite(att.yaw)) {
						// Broadcast
						orb_publish(ORB_ID(vehicle_attitude), pub_att, &att);

					} else {
						warnx("NaN in roll/pitch/yaw estimate!");
					}

					perf_end(ekf_loop_perf);
				}
			}
		}

		loopcounter++;
	}

	thread_running = false;

	return 0;
}<|MERGE_RESOLUTION|>--- conflicted
+++ resolved
@@ -595,47 +595,6 @@
 					memcpy(&att.R[0], &R.data[0][0], sizeof(att.R));
 					att.R_valid = true;
 
-<<<<<<< HEAD
-					// compute secondary attitude
-					math::Matrix<3, 3> R_adapted;		//modified rotation matrix
-					R_adapted = R;
-
-					//move z to x
-					R_adapted(0, 0) = R(0, 2);
-					R_adapted(1, 0) = R(1, 2);
-					R_adapted(2, 0) = R(2, 2);
-					//move x to z
-					R_adapted(0, 2) = R(0, 0);
-					R_adapted(1, 2) = R(1, 0);
-					R_adapted(2, 2) = R(2, 0);
-
-					//change direction of pitch (convert to right handed system)
-					R_adapted(0, 0) = -R_adapted(0, 0);
-					R_adapted(1, 0) = -R_adapted(1, 0);
-					R_adapted(2, 0) = -R_adapted(2, 0);
-					math::Vector<3> euler_angles_sec;		//adapted euler angles for fixed wing operation
-					euler_angles_sec = R_adapted.to_euler();
-
-					att.roll_sec    = euler_angles_sec(0);
-					att.pitch_sec   = euler_angles_sec(1);
-					att.yaw_sec     = euler_angles_sec(2);
-
-					memcpy(&att.R_sec[0], &R_adapted.data[0][0], sizeof(att.R_sec));
-
-					att.rollspeed_sec  = -x_aposteriori[2];
-					att.pitchspeed_sec = x_aposteriori[1];
-					att.yawspeed_sec   = x_aposteriori[0];
-					att.rollacc_sec    = -x_aposteriori[5];
-					att.pitchacc_sec   = x_aposteriori[4];
-					att.yawacc_sec     = x_aposteriori[3];
-
-					att.g_comp_sec[0] = -raw.accelerometer_m_s2[2] - (-acc(2));
-					att.g_comp_sec[1] = raw.accelerometer_m_s2[1] - acc(1);
-					att.g_comp_sec[2] = raw.accelerometer_m_s2[0] - acc(0);
-
-
-=======
->>>>>>> e8e4a3b5
 					if (isfinite(att.roll) && isfinite(att.pitch) && isfinite(att.yaw)) {
 						// Broadcast
 						orb_publish(ORB_ID(vehicle_attitude), pub_att, &att);
